# Copyright 2023-2024 SGLang Team
# Licensed under the Apache License, Version 2.0 (the "License");
# you may not use this file except in compliance with the License.
# You may obtain a copy of the License at
#
#     http://www.apache.org/licenses/LICENSE-2.0
#
# Unless required by applicable law or agreed to in writing, software
# distributed under the License is distributed on an "AS IS" BASIS,
# WITHOUT WARRANTIES OR CONDITIONS OF ANY KIND, either express or implied.
# See the License for the specific language governing permissions and
# limitations under the License.
# ==============================================================================
"""A scheduler that manages a tensor parallel GPU worker."""

import faulthandler
import logging
import os
import signal
import sys
import threading
import time
import warnings
from collections import defaultdict, deque
from concurrent import futures
from dataclasses import dataclass
from http import HTTPStatus
from types import SimpleNamespace
from typing import Dict, List, Optional, Tuple, Union

import psutil
import setproctitle
import torch
import zmq
from torch.distributed import barrier

from sglang.global_config import global_config
from sglang.srt.configs.model_config import ModelConfig
from sglang.srt.constrained.base_grammar_backend import create_grammar_backend
from sglang.srt.hf_transformers_utils import get_processor, get_tokenizer
from sglang.srt.layers.dp_attention import compute_dp_attention_world_info
from sglang.srt.layers.logits_processor import LogitsProcessorOutput
from sglang.srt.managers.io_struct import (
    AbortReq,
    CloseSessionReqInput,
    FlushCacheReq,
    GetInternalStateReq,
    GetInternalStateReqOutput,
    GetWeightsByNameReqInput,
    GetWeightsByNameReqOutput,
    HealthCheckOutput,
    InitWeightsUpdateGroupReqInput,
    InitWeightsUpdateGroupReqOutput,
    OpenSessionReqInput,
    OpenSessionReqOutput,
    ProfileReq,
    ProfileReqOutput,
    ProfileReqType,
    ReleaseMemoryOccupationReqInput,
    ReleaseMemoryOccupationReqOutput,
    ResumeMemoryOccupationReqInput,
    ResumeMemoryOccupationReqOutput,
    RpcReqInput,
    RpcReqOutput,
    SetInternalStateReq,
    SetInternalStateReqOutput,
    TokenizedEmbeddingReqInput,
    TokenizedGenerateReqInput,
    UpdateWeightFromDiskReqInput,
    UpdateWeightFromDiskReqOutput,
    UpdateWeightsFromDistributedReqInput,
    UpdateWeightsFromDistributedReqOutput,
    UpdateWeightsFromTensorReqInput,
    UpdateWeightsFromTensorReqOutput,
)
from sglang.srt.managers.schedule_batch import (
    FINISH_ABORT,
    ImageInputs,
    Req,
    ScheduleBatch,
    global_server_args_dict,
)
from sglang.srt.managers.schedule_policy import (
    AddReqResult,
    PrefillAdder,
    SchedulePolicy,
)
from sglang.srt.managers.scheduler_output_processor_mixin import (
    SchedulerOutputProcessorMixin,
)
from sglang.srt.managers.session_controller import Session
from sglang.srt.managers.tp_worker import TpModelWorker
from sglang.srt.managers.tp_worker_overlap_thread import TpModelWorkerClient
from sglang.srt.managers.utils import validate_input_length
from sglang.srt.mem_cache.chunk_cache import ChunkCache
from sglang.srt.mem_cache.hiradix_cache import HiRadixCache
from sglang.srt.mem_cache.radix_cache import RadixCache
from sglang.srt.metrics.collector import SchedulerMetricsCollector, SchedulerStats
from sglang.srt.model_executor.forward_batch_info import ForwardBatch, ForwardMode
from sglang.srt.server_args import PortArgs, ServerArgs
from sglang.srt.speculative.spec_info import SpeculativeAlgorithm
from sglang.srt.torch_memory_saver_adapter import TorchMemorySaverAdapter
from sglang.srt.utils import (
    DynamicGradMode,
    broadcast_pyobj,
    configure_logger,
    crash_on_warnings,
    get_bool_env_var,
    get_zmq_socket,
    kill_itself_when_parent_died,
    pyspy_dump_schedulers,
    set_gpu_proc_affinity,
    set_random_seed,
    suppress_other_loggers,
)
from sglang.utils import TypeBasedDispatcher, get_exception_traceback

logger = logging.getLogger(__name__)

# Test retract decode for debugging purposes
TEST_RETRACT = get_bool_env_var("SGLANG_TEST_RETRACT")
RECORD_STEP_TIME = get_bool_env_var("SGLANG_RECORD_STEP_TIME")


@dataclass
class GenerationBatchResult:
    logits_output: LogitsProcessorOutput
    next_token_ids: List[int]
    extend_input_len_per_req: List[int]
    extend_logprob_start_len_per_req: List[int]
    bid: int


@dataclass
class EmbeddingBatchResult:
    embeddings: torch.Tensor
    bid: int


class Scheduler(SchedulerOutputProcessorMixin):
    """A scheduler that manages a tensor parallel GPU worker."""

    def __init__(
        self,
        server_args: ServerArgs,
        port_args: PortArgs,
        gpu_id: int,
        tp_rank: int,
        dp_rank: Optional[int],
    ):
        # Parse args
        self.server_args = server_args
        self.tp_rank = tp_rank
        self.tp_size = server_args.tp_size
        self.schedule_policy = server_args.schedule_policy
        self.lora_paths = server_args.lora_paths
        self.max_loras_per_batch = server_args.max_loras_per_batch
        self.enable_overlap = not server_args.disable_overlap_schedule
        self.skip_tokenizer_init = server_args.skip_tokenizer_init
        self.enable_metrics = server_args.enable_metrics
        self.stream_interval = server_args.stream_interval
        self.spec_algorithm = SpeculativeAlgorithm.from_string(
            server_args.speculative_algorithm
        )
        self.gpu_id = gpu_id
        self.enable_hierarchical_cache = server_args.enable_hierarchical_cache
        self.page_size = server_args.page_size

        # Distributed rank info
        self.dp_size = server_args.dp_size
        self.attn_tp_rank, self.attn_tp_size, self.dp_rank = (
            compute_dp_attention_world_info(
                server_args.enable_dp_attention,
                self.tp_rank,
                self.tp_size,
                self.dp_size,
            )
        )

        # Init inter-process communication
        context = zmq.Context(2)
        if self.attn_tp_rank == 0:
            self.recv_from_tokenizer = get_zmq_socket(
                context, zmq.PULL, port_args.scheduler_input_ipc_name, False
            )
            self.send_to_tokenizer = get_zmq_socket(
                context, zmq.PUSH, port_args.tokenizer_ipc_name, False
            )

            if server_args.skip_tokenizer_init:
                # Directly send to the TokenizerManager
                self.send_to_detokenizer = get_zmq_socket(
                    context, zmq.PUSH, port_args.tokenizer_ipc_name, False
                )
            else:
                # Send to the DetokenizerManager
                self.send_to_detokenizer = get_zmq_socket(
                    context, zmq.PUSH, port_args.detokenizer_ipc_name, False
                )

            self.recv_from_rpc = get_zmq_socket(
                context, zmq.DEALER, port_args.rpc_ipc_name, False
            )
        else:
            self.recv_from_tokenizer = None
            self.recv_from_rpc = None
            self.send_to_tokenizer = SimpleNamespace(send_pyobj=lambda x: None)
            self.send_to_detokenizer = SimpleNamespace(send_pyobj=lambda x: None)

        # Init tokenizer
        self.init_tokenizer()

        # Check whether overlap can be enabled
        if not self.is_generation:
            self.enable_overlap = False
            logger.info("Overlap scheduler is disabled for embedding models.")
        if self.model_config.is_multimodal:
            self.enable_overlap = False
            logger.info("Overlap scheduler is disabled for multimodal models.")

        # Launch a tensor parallel worker
        if self.enable_overlap:
            TpWorkerClass = TpModelWorkerClient
        else:
            TpWorkerClass = TpModelWorker

        self.tp_worker = TpWorkerClass(
            server_args=server_args,
            gpu_id=gpu_id,
            tp_rank=tp_rank,
            dp_rank=dp_rank,
            nccl_port=port_args.nccl_port,
        )

        # Launch a draft worker for speculative decoding
        if self.spec_algorithm.is_eagle():
            from sglang.srt.speculative.eagle_worker import EAGLEWorker

            self.draft_worker = EAGLEWorker(
                gpu_id=gpu_id,
                tp_rank=tp_rank,
                server_args=server_args,
                nccl_port=port_args.nccl_port,
                target_worker=self.tp_worker,
                dp_rank=dp_rank,
            )
        else:
            self.draft_worker = None

        # Get token and memory info from the model worker
        (
            self.max_total_num_tokens,
            self.max_prefill_tokens,
            self.max_running_requests,
            self.max_req_len,
            self.max_req_input_len,
            self.random_seed,
            self.device,
            worker_global_server_args_dict,
            _,
            _,
            _,
        ) = self.tp_worker.get_worker_info()
        self.tp_cpu_group = self.tp_worker.get_tp_cpu_group()
        self.attn_tp_cpu_group = self.tp_worker.get_attention_tp_cpu_group()
        self.pad_input_ids_func = self.tp_worker.get_pad_input_ids_func()
        global_server_args_dict.update(worker_global_server_args_dict)
        set_random_seed(self.random_seed)

        # Print debug info
        logger.info(
            f"max_total_num_tokens={self.max_total_num_tokens}, "
            f"chunked_prefill_size={server_args.chunked_prefill_size}, "
            f"max_prefill_tokens={self.max_prefill_tokens}, "
            f"max_running_requests={self.max_running_requests}, "
            f"context_len={self.model_config.context_len}"
        )

        # Init memory pool and cache
        self.init_memory_pool_and_cache()

        # Init running status
        self.waiting_queue: List[Req] = []
        # The running decoding batch for continuous batching
        self.running_batch: ScheduleBatch = ScheduleBatch(reqs=[], batch_is_full=False)
        # The current forward batch
        self.cur_batch: Optional[ScheduleBatch] = None
        # The last forward batch
        self.last_batch: Optional[ScheduleBatch] = None
        self.forward_ct = 0
        self.forward_ct_decode = 0
        self.num_generated_tokens = 0
        self.num_prefill_tokens = 0
        self.last_decode_stats_tic = time.time()
        self.last_prefill_stats_tic = time.time()
        self.return_health_check_ct = 0
        self.current_stream = torch.get_device_module(self.device).current_stream()
        if self.device == "cpu":
            self.current_stream.synchronize = lambda: None  # No-op for CPU

        # Init session info
        self.sessions: Dict[str, Session] = {}

        # Init chunked prefill
        self.chunked_prefill_size = server_args.chunked_prefill_size
        if self.chunked_prefill_size <= 0:  # -1 means disable
            self.chunked_prefill_size = None
        self.chunked_req = None
        self.is_mixed_chunk = (
            self.chunked_prefill_size is not None and server_args.enable_mixed_chunk
        )

        # Init the grammar backend for constrained generation
        self.grammar_queue: List[Req] = []
        if not server_args.skip_tokenizer_init:
            self.grammar_backend = create_grammar_backend(
                server_args, self.tokenizer, self.model_config.vocab_size
            )
        else:
            self.grammar_backend = None

        # Init schedule policy and new token estimation
        self.policy = SchedulePolicy(
            self.schedule_policy,
            self.tree_cache,
            self.enable_hierarchical_cache,
        )
        assert (
            server_args.schedule_conservativeness >= 0
        ), "Invalid schedule_conservativeness"
        self.init_new_token_ratio = min(
            global_config.default_init_new_token_ratio
            * server_args.schedule_conservativeness,
            1.0,
        )
        self.min_new_token_ratio = min(
            self.init_new_token_ratio
            * global_config.default_min_new_token_ratio_factor,
            1.0,
        )
        self.new_token_ratio_decay = (
            self.init_new_token_ratio - self.min_new_token_ratio
        ) / global_config.default_new_token_ratio_decay_steps
        self.new_token_ratio = self.init_new_token_ratio

        # Init watchdog thread
        self.watchdog_timeout = server_args.watchdog_timeout
        t = threading.Thread(target=self.watchdog_thread, daemon=True)
        t.start()
        self.parent_process = psutil.Process().parent()

        # Init memory saver
        self.memory_saver_adapter = TorchMemorySaverAdapter.create(
            enable=server_args.enable_memory_saver
        )

        # Init profiler
        self.torch_profiler = None
        self.torch_profiler_output_dir: Optional[str] = None
        self.torch_profiler_activities: Optional[List[str]] = None
        self.profiler_target_forward_ct: Optional[int] = None

        # Init metrics stats
        self.init_metrics()

        # Init request dispatcher
        self._request_dispatcher = TypeBasedDispatcher(
            [
                (TokenizedGenerateReqInput, self.handle_generate_request),
                (TokenizedEmbeddingReqInput, self.handle_embedding_request),
                (FlushCacheReq, self.flush_cache_wrapped),
                (AbortReq, self.abort_request),
                (OpenSessionReqInput, self.open_session),
                (CloseSessionReqInput, self.close_session),
                (UpdateWeightFromDiskReqInput, self.update_weights_from_disk),
                (InitWeightsUpdateGroupReqInput, self.init_weights_update_group),
                (
                    UpdateWeightsFromDistributedReqInput,
                    self.update_weights_from_distributed,
                ),
                (UpdateWeightsFromTensorReqInput, self.update_weights_from_tensor),
                (GetWeightsByNameReqInput, self.get_weights_by_name),
                (ReleaseMemoryOccupationReqInput, self.release_memory_occupation),
                (ResumeMemoryOccupationReqInput, self.resume_memory_occupation),
                (ProfileReq, self.profile),
                (GetInternalStateReq, self.get_internal_state),
                (SetInternalStateReq, self.set_internal_state),
                (RpcReqInput, self.handle_rpc_request),
            ]
        )

    def init_tokenizer(self):
        server_args = self.server_args

        self.model_config = ModelConfig(
            server_args.model_path,
            trust_remote_code=server_args.trust_remote_code,
            revision=server_args.revision,
            context_length=server_args.context_length,
            model_override_args=server_args.json_model_override_args,
            is_embedding=server_args.is_embedding,
            dtype=server_args.dtype,
            quantization=server_args.quantization,
        )
        self.is_generation = self.model_config.is_generation

        if server_args.skip_tokenizer_init:
            self.tokenizer = self.processor = None
        else:
            if self.model_config.is_multimodal:
                self.processor = get_processor(
                    server_args.tokenizer_path,
                    tokenizer_mode=server_args.tokenizer_mode,
                    trust_remote_code=server_args.trust_remote_code,
                    revision=server_args.revision,
                )
                self.tokenizer = self.processor.tokenizer
            else:
                self.tokenizer = get_tokenizer(
                    server_args.tokenizer_path,
                    tokenizer_mode=server_args.tokenizer_mode,
                    trust_remote_code=server_args.trust_remote_code,
                    revision=server_args.revision,
                )

    def init_memory_pool_and_cache(self):
        server_args = self.server_args

        self.req_to_token_pool, self.token_to_kv_pool_allocator = (
            self.tp_worker.get_memory_pool()
        )

        if (
            server_args.chunked_prefill_size is not None
            and server_args.disable_radix_cache
        ):
            self.tree_cache = ChunkCache(
                req_to_token_pool=self.req_to_token_pool,
                token_to_kv_pool_allocator=self.token_to_kv_pool_allocator,
            )
        else:
            if self.enable_hierarchical_cache:
                self.tree_cache = HiRadixCache(
                    req_to_token_pool=self.req_to_token_pool,
                    token_to_kv_pool_allocator=self.token_to_kv_pool_allocator,
                    tp_cache_group=self.tp_worker.get_tp_cpu_group(),
                    page_size=self.page_size,
                    hicache_ratio=server_args.hicache_ratio,
                )
            else:
                self.tree_cache = RadixCache(
                    req_to_token_pool=self.req_to_token_pool,
                    token_to_kv_pool_allocator=self.token_to_kv_pool_allocator,
                    page_size=self.page_size,
                    disable=server_args.disable_radix_cache,
                )

        self.decode_mem_cache_buf_multiplier = (
            1
            if self.spec_algorithm.is_none()
            else (
                server_args.speculative_num_draft_tokens
                + (
                    server_args.speculative_eagle_topk
                    * server_args.speculative_num_steps
                )
            )
        )

    def init_metrics(self):
        # The largest prefill length of a single request
        self._largest_prefill_len: int = 0
        # The largest context length (prefill + generation) of a single request
        self._largest_prefill_decode_len: int = 0
        self.last_gen_throughput: float = 0.0
        self.last_input_throughput: float = 0.0
        self.step_time_dict = defaultdict(list)  # Dict[batch size -> step time]
        self.spec_num_total_accepted_tokens = 0
        self.spec_num_total_forward_ct = 0
        self.cum_spec_accept_length = 0
        self.cum_spec_accept_count = 0
        self.stats = SchedulerStats()
        if self.enable_metrics:
            engine_type = "unified"
            self.metrics_collector = SchedulerMetricsCollector(
                labels={
                    "model_name": self.server_args.served_model_name,
                    "engine_type": engine_type,
                },
            )

    @DynamicGradMode()
    def event_loop_normal(self):
        """A normal scheduler loop."""
        while True:
            recv_reqs = self.recv_requests()
            self.process_input_requests(recv_reqs)

            batch = self.get_next_batch_to_run()
            self.cur_batch = batch

            if batch:
                result = self.run_batch(batch)
                self.process_batch_result(batch, result)
            else:
                # When the server is idle, do self-check and re-init some states
                self.check_memory()
                self.new_token_ratio = self.init_new_token_ratio

            self.last_batch = batch

    @DynamicGradMode()
    def event_loop_overlap(self):
        """A scheduler loop that overlaps the CPU processing and GPU computation."""
        self.result_queue = deque()

        while True:
            recv_reqs = self.recv_requests()
            self.process_input_requests(recv_reqs)

            batch = self.get_next_batch_to_run()
            self.cur_batch = batch

            if batch:
                result = self.run_batch(batch)
                self.result_queue.append((batch.copy(), result))

                if self.last_batch is None:
                    # Create a dummy first batch to start the pipeline for overlap schedule.
                    # It is now used for triggering the sampling_info_done event.
                    tmp_batch = ScheduleBatch(
                        reqs=None,
                        forward_mode=ForwardMode.DUMMY_FIRST,
                        next_batch_sampling_info=self.tp_worker.cur_sampling_info,
                    )
                    self.process_batch_result(tmp_batch, None)

            if self.last_batch:
                # Process the results of the last batch
                tmp_batch, tmp_result = self.result_queue.popleft()
                tmp_batch.next_batch_sampling_info = (
                    self.tp_worker.cur_sampling_info if batch else None
                )
                self.process_batch_result(tmp_batch, tmp_result)
            elif batch is None:
                # When the server is idle, do self-check and re-init some states
                self.check_memory()
                self.new_token_ratio = self.init_new_token_ratio

            self.last_batch = batch

    def recv_requests(self) -> List[Req]:
        """Receive results at tp_rank = 0 and broadcast it to all other TP ranks."""
        if self.attn_tp_rank == 0:
            recv_reqs = []

            while True:
                try:
                    recv_req = self.recv_from_tokenizer.recv_pyobj(zmq.NOBLOCK)
                except zmq.ZMQError:
                    break
                recv_reqs.append(recv_req)

            while True:
                try:
                    recv_rpc = self.recv_from_rpc.recv_pyobj(zmq.NOBLOCK)
                except zmq.ZMQError:
                    break
                recv_reqs.append(recv_rpc)
        else:
            recv_reqs = None

        if self.server_args.enable_dp_attention:
            if self.attn_tp_rank == 0:
                work_reqs = [
                    req
                    for req in recv_reqs
                    if isinstance(
                        req, (TokenizedGenerateReqInput, TokenizedEmbeddingReqInput)
                    )
                ]
                control_reqs = [
                    req
                    for req in recv_reqs
                    if not isinstance(
                        req, (TokenizedGenerateReqInput, TokenizedEmbeddingReqInput)
                    )
                ]
            else:
                work_reqs = None
                control_reqs = None

            if self.attn_tp_size != 1:
                attn_tp_rank_0 = self.dp_rank * self.attn_tp_size
                work_reqs = broadcast_pyobj(
                    work_reqs,
                    self.attn_tp_rank,
                    self.attn_tp_cpu_group,
                    src=attn_tp_rank_0,
                )
            if self.tp_size != 1:
                control_reqs = broadcast_pyobj(
                    control_reqs, self.tp_rank, self.tp_cpu_group
                )
            recv_reqs = work_reqs + control_reqs
        elif self.tp_size != 1:
            recv_reqs = broadcast_pyobj(recv_reqs, self.tp_rank, self.tp_cpu_group)
        return recv_reqs

    def process_input_requests(self, recv_reqs: List):
        for recv_req in recv_reqs:
            # If it is a health check generation request and there are running requests, ignore it.
            if is_health_check_generate_req(recv_req) and (
                self.chunked_req is not None or not self.running_batch.is_empty()
            ):
                self.return_health_check_ct += 1
                continue

            output = self._request_dispatcher(recv_req)
            if output is not None:
                if isinstance(output, RpcReqOutput):
                    if self.recv_from_rpc is not None:
                        self.recv_from_rpc.send_pyobj(output)
                else:
                    self.send_to_tokenizer.send_pyobj(output)

    def handle_generate_request(
        self,
        recv_req: TokenizedGenerateReqInput,
    ):
        # Create a new request
        if (
            recv_req.session_params is None
            or recv_req.session_params.id is None
            or recv_req.session_params.id not in self.sessions
        ):
            if recv_req.input_embeds is not None:
                # Generate fake input_ids based on the length of input_embeds
                seq_length = len(recv_req.input_embeds)
                fake_input_ids = [1] * seq_length
                recv_req.input_ids = fake_input_ids

            # Handle custom logit processor passed to the request
            custom_logit_processor = recv_req.custom_logit_processor
            if (
                not self.server_args.enable_custom_logit_processor
                and custom_logit_processor is not None
            ):
                logger.warning(
                    "The SGLang server is not configured to enable custom logit processor."
                    "The custom logit processor passed in will be ignored."
                    "Please set --enable-custom-logits-processor to enable this feature."
                )
                custom_logit_processor = None

            req = Req(
                recv_req.rid,
                recv_req.input_text,
                recv_req.input_ids,
                recv_req.sampling_params,
                return_logprob=recv_req.return_logprob,
                top_logprobs_num=recv_req.top_logprobs_num,
                token_ids_logprob=recv_req.token_ids_logprob,
                stream=recv_req.stream,
                lora_path=recv_req.lora_path,
                input_embeds=recv_req.input_embeds,
                custom_logit_processor=custom_logit_processor,
                return_hidden_states=recv_req.return_hidden_states,
                eos_token_ids=self.model_config.hf_eos_token_id,
            )
            req.tokenizer = self.tokenizer

            if (
                recv_req.session_params is not None
                and recv_req.session_params.id is not None
            ):
                req.finished_reason = FINISH_ABORT(
                    f"Invalid request: session id {recv_req.session_params.id} does not exist"
                )
                self._add_request_to_queue(req)
                return
        else:
            # Create a new request from a previous session
            session = self.sessions[recv_req.session_params.id]
            req = session.create_req(recv_req, self.tokenizer)
            if isinstance(req.finished_reason, FINISH_ABORT):
                self._add_request_to_queue(req)
                return

        # Handle multimodal inputs
        if recv_req.image_inputs is not None:
            image_inputs = ImageInputs.from_dict(recv_req.image_inputs)
            # Expand a single image token into multiple dummy tokens for receiving image embeddings
            req.origin_input_ids = self.pad_input_ids_func(
                req.origin_input_ids, image_inputs
            )
            req.extend_image_inputs(image_inputs)

            if len(req.origin_input_ids) >= self.max_req_input_len:
                error_msg = (
                    "Multimodal prompt is too long after expanding multimodal tokens. "
                    f"After expanding {len(req.origin_input_ids_unpadded)=} => {len(req.origin_input_ids)} >= {self.max_req_input_len}."
                )
                logger.error(error_msg)
                req.origin_input_ids = [0]
                req.image_inputs = None
                req.sampling_params.max_new_tokens = 0
                req.finished_reason = FINISH_ABORT(
                    error_msg, HTTPStatus.BAD_REQUEST, "BadRequestError"
                )
                self._add_request_to_queue(req)
                return

        # Validate prompts length
        error_msg = validate_input_length(
            req,
            self.max_req_input_len,
            self.server_args.allow_auto_truncate,
        )
        if error_msg:
            req.origin_input_ids = [0]
            req.sampling_params.max_new_tokens = 0
            self._add_request_to_queue(req)
            return

        # Copy more attributes
        if recv_req.logprob_start_len == -1 or not recv_req.return_logprob:
            # By default, only return the logprobs for output tokens
            req.logprob_start_len = len(req.origin_input_ids) - 1
        else:
            req.logprob_start_len = recv_req.logprob_start_len

        if req.logprob_start_len >= len(req.origin_input_ids):
            req.finished_reason = FINISH_ABORT(
                f"logprob_start_len, ({req.logprob_start_len}) is higher than the number of input tokens ({len(req.origin_input_ids)}). Request with a lower logprob_start_len.",
                HTTPStatus.BAD_REQUEST,
                "BadRequestError",
            )
            req.logprob_start_len = len(req.origin_input_ids) - 1
            self._add_request_to_queue(req)
            return

        req.sampling_params.max_new_tokens = min(
            (
                req.sampling_params.max_new_tokens
                if req.sampling_params.max_new_tokens is not None
                else 1 << 30
            ),
            self.max_req_len - len(req.origin_input_ids) - 1,
        )

        # Init grammar cache for this request
        add_to_grammar_queue = False
        if (
            req.sampling_params.json_schema is not None
            or req.sampling_params.regex is not None
            or req.sampling_params.ebnf is not None
            or req.sampling_params.structural_tag is not None
        ):
            assert self.grammar_backend is not None
            if req.sampling_params.json_schema is not None:
                key = ("json", req.sampling_params.json_schema)
            elif req.sampling_params.regex is not None:
                key = ("regex", req.sampling_params.regex)
            elif req.sampling_params.ebnf is not None:
                key = ("ebnf", req.sampling_params.ebnf)
            elif req.sampling_params.structural_tag:
                key = ("structural_tag", req.sampling_params.structural_tag)

            req.grammar = self.grammar_backend.get_cached_value(key)
            if not req.grammar:
                req.grammar = self.grammar_backend.get_future_value(key)
                add_to_grammar_queue = True

        if add_to_grammar_queue:
            self.grammar_queue.append(req)
        else:
            self._add_request_to_queue(req)

    def _add_request_to_queue(self, req: Req):
        self.waiting_queue.append(req)

    def _extend_requests_to_queue(self, reqs: List[Req]):
        self.waiting_queue.extend(reqs)

    def handle_embedding_request(
        self,
        recv_req: TokenizedEmbeddingReqInput,
    ):
        req = Req(
            recv_req.rid,
            recv_req.input_text,
            recv_req.input_ids,
            recv_req.sampling_params,
        )
        req.tokenizer = self.tokenizer

        # Handle multimodal inputs
        if recv_req.image_inputs is not None:
            image_inputs = ImageInputs.from_dict(recv_req.image_inputs)
            # Expand a single image token into multiple dummy tokens for receiving image embeddings
            req.origin_input_ids = self.pad_input_ids_func(
                req.origin_input_ids, image_inputs
            )
            req.extend_image_inputs(image_inputs)

            if len(req.origin_input_ids) >= self.max_req_input_len:
                error_msg = (
                    "Multimodal prompt is too long after expanding multimodal tokens. "
                    f"After expanding {len(req.origin_input_ids_unpadded)=} => {len(req.origin_input_ids)} >= {self.max_req_input_len}."
                )
                logger.error(error_msg)
                req.origin_input_ids = [0]
                req.image_inputs = None
                req.sampling_params.max_new_tokens = 0
                req.finished_reason = FINISH_ABORT(
                    error_msg, HTTPStatus.BAD_REQUEST, "BadRequestError"
                )
                self.waiting_queue.append(req)
                return

        # Validate prompts length
        error_msg = validate_input_length(
            req,
            self.max_req_input_len,
            self.server_args.allow_auto_truncate,
        )
        if error_msg:
            self._add_request_to_queue(req)
            return

        # Copy more attributes
        req.logprob_start_len = len(req.origin_input_ids) - 1
        self._add_request_to_queue(req)

    def log_prefill_stats(
        self,
        adder: PrefillAdder,
        can_run_list: List[Req],
        running_bs: int,
    ):
        gap_latency = time.time() - self.last_prefill_stats_tic
        self.last_prefill_stats_tic = time.time()
        self.last_input_throughput = self.num_prefill_tokens / gap_latency
        self.num_prefill_tokens = 0

        num_used = self.max_total_num_tokens - (
            self.token_to_kv_pool_allocator.available_size()
            + self.tree_cache.evictable_size()
        )
        self._largest_prefill_len = max(
            self._largest_prefill_len, adder.log_input_tokens
        )

        f = (
            f"Prefill batch. "
            f"#new-seq: {len(can_run_list)}, "
            f"#new-token: {adder.log_input_tokens}, "
            f"#cached-token: {adder.log_hit_tokens}, "
            f"token usage: {num_used / self.max_total_num_tokens:.2f}, "
            f"#running-req: {running_bs}, "
            f"#queue-req: {len(self.waiting_queue)}, "
        )
        logger.info(f)

        if self.enable_metrics:
            cache_hit_rate = adder.log_hit_tokens / (
                adder.log_input_tokens + adder.log_hit_tokens
            )
            self.stats.num_running_reqs = running_bs
            self.stats.num_used_tokens = num_used
            self.stats.token_usage = round(num_used / self.max_total_num_tokens, 2)
            self.stats.num_queue_reqs = len(self.waiting_queue)
            self.stats.cache_hit_rate = cache_hit_rate
            self.metrics_collector.log_stats(self.stats)

    def log_decode_stats(self):
        gap_latency = time.time() - self.last_decode_stats_tic
        self.last_decode_stats_tic = time.time()
        self.last_gen_throughput = self.num_generated_tokens / gap_latency
        self.num_generated_tokens = 0
        num_running_reqs = len(self.running_batch.reqs)
        num_used = self.max_total_num_tokens - (
            self.token_to_kv_pool_allocator.available_size()
            + self.tree_cache.evictable_size()
        )

        if RECORD_STEP_TIME:
            self.step_time_dict[num_running_reqs].append(
                gap_latency / self.server_args.decode_log_interval
            )

        if self.spec_algorithm.is_none():
            msg = (
                f"Decode batch. "
                f"#running-req: {num_running_reqs}, "
                f"#token: {num_used}, "
                f"token usage: {num_used / self.max_total_num_tokens:.2f}, "
                f"gen throughput (token/s): {self.last_gen_throughput:.2f}, "
                f"#queue-req: {len(self.waiting_queue)}, "
            )
            spec_accept_length = 0
        else:
            spec_accept_length = (
                self.spec_num_total_accepted_tokens / self.spec_num_total_forward_ct
            )
            self.cum_spec_accept_length += self.spec_num_total_accepted_tokens
            self.cum_spec_accept_count += self.spec_num_total_forward_ct
            self.spec_num_total_accepted_tokens = self.spec_num_total_forward_ct = 0
            msg = (
                f"Decode batch. "
                f"#running-req: {num_running_reqs}, "
                f"#token: {num_used}, "
                f"token usage: {num_used / self.max_total_num_tokens:.2f}, "
                f"accept len: {spec_accept_length:.2f}, "
                f"gen throughput (token/s): {self.last_gen_throughput:.2f}, "
                f"#queue-req: {len(self.waiting_queue)}, "
            )

        logger.info(msg)
        if self.enable_metrics:
            self.stats.num_running_reqs = num_running_reqs
            self.stats.num_used_tokens = num_used
            self.stats.token_usage = num_used / self.max_total_num_tokens
            self.stats.cache_hit_rate = 0.0
            self.stats.gen_throughput = self.last_gen_throughput
            self.stats.num_queue_reqs = len(self.waiting_queue)
            self.stats.spec_accept_length = spec_accept_length
            self.metrics_collector.log_stats(self.stats)

    def check_memory(self):
        available_size = (
            self.token_to_kv_pool_allocator.available_size()
            + self.tree_cache.evictable_size()
        )
        protected_size = self.tree_cache.protected_size()
        memory_leak = available_size != (
            self.max_total_num_tokens
            if not self.enable_hierarchical_cache
            else self.max_total_num_tokens - protected_size
        )
        if memory_leak:
            msg = (
                "KV cache pool leak detected! "
                f"{available_size=}, {protected_size=}, {self.max_total_num_tokens=}\n"
                f"{self.token_to_kv_pool_allocator.available_size()=}\n"
                f"{self.tree_cache.evictable_size()=}\n"
            )
            warnings.warn(msg)
            if crash_on_warnings():
                raise ValueError(msg)

        if len(self.req_to_token_pool.free_slots) != self.req_to_token_pool.size:
            msg = (
                "Memory pool leak detected!"
                f"available_size={len(self.req_to_token_pool.free_slots)}, "
                f"total_size={self.req_to_token_pool.size}\n"
            )
            warnings.warn(msg)
            if crash_on_warnings():
                raise ValueError(msg)

        if (
            self.enable_metrics
            and self.attn_tp_rank == 0
            and time.time() > self.metrics_collector.last_log_time + 30
        ):
            # During idle time, also collect metrics every 30 seconds.
            num_used = self.max_total_num_tokens - (
                self.token_to_kv_pool_allocator.available_size()
                + self.tree_cache.evictable_size()
            )
            num_running_reqs = len(self.running_batch.reqs)
            self.stats.num_running_reqs = num_running_reqs
            self.stats.num_used_tokens = num_used
            self.stats.token_usage = num_used / self.max_total_num_tokens
            self.stats.gen_throughput = 0
            self.stats.num_queue_reqs = len(self.waiting_queue)
            self.metrics_collector.log_stats(self.stats)

    def get_next_batch_to_run(self) -> Optional[ScheduleBatch]:
        # Merge the prefill batch into the running batch
        if self.last_batch and self.last_batch.forward_mode.is_extend():
            if self.chunked_req:
                # Move the chunked request out of the batch so that we can merge
                # only finished requests to running_batch.
                self.last_batch.filter_batch(chunked_req_to_exclude=self.chunked_req)
                self.tree_cache.cache_unfinished_req(self.chunked_req)
                # chunked request keeps its rid but will get a new req_pool_idx
                self.req_to_token_pool.free(self.chunked_req.req_pool_idx)
                self.running_batch.batch_is_full = False

            # Filter batch
            last_bs = self.last_batch.batch_size()
            self.last_batch.filter_batch()
            if self.last_batch.batch_size() < last_bs:
                self.running_batch.batch_is_full = False

            # Merge the new batch into the running batch
            if not self.last_batch.is_empty():
                if self.running_batch.is_empty():
                    self.running_batch = self.last_batch
                else:
                    # Merge running_batch with prefill batch
                    self.running_batch.merge_batch(self.last_batch)

        new_batch = self.get_new_batch_prefill()
        if new_batch is not None:
            # Run prefill first if possible
            ret = new_batch
        else:
            # Run decode
            if not self.running_batch.is_empty():
                self.running_batch = self.update_running_batch(self.running_batch)
                ret = self.running_batch if not self.running_batch.is_empty() else None
            else:
                ret = None

        # Handle DP attention
        if self.server_args.enable_dp_attention:
            ret, _ = self.prepare_dp_attn_batch(ret)

        return ret

    def get_new_batch_prefill(self) -> Optional[ScheduleBatch]:
        # Check if the grammar is ready in the grammar queue
        if self.grammar_queue:
            self.move_ready_grammar_requests()

        # Handle the cases where prefill is not allowed
        if (
            self.running_batch.batch_is_full or len(self.waiting_queue) == 0
        ) and self.chunked_req is None:
            return None

        running_bs = len(self.running_batch.reqs)
        if running_bs >= self.max_running_requests:
            self.running_batch.batch_is_full = True
            return None

        if self.enable_hierarchical_cache:
            # check for completion of hierarchical cache activities to release memory
            self.tree_cache.writing_check()
            self.tree_cache.loading_check()

        # Get priority queue
        prefix_computed = self.policy.calc_priority(self.waiting_queue)

        # Prefill policy
        adder = PrefillAdder(
            self.tree_cache,
            self.token_to_kv_pool_allocator,
            self.running_batch,
            self.new_token_ratio,
            self.max_prefill_tokens,
            self.chunked_prefill_size,
            running_bs if self.is_mixed_chunk else 0,
        )

        if self.chunked_req is not None:
            self.chunked_req.init_next_round_input()
            self.chunked_req = adder.add_chunked_req(self.chunked_req)

        if self.lora_paths:
            lora_set = set([req.lora_path for req in self.running_batch.reqs])

        # Get requests from the waiting queue to a new prefill batch
        for req in self.waiting_queue:
            if (
                self.lora_paths
                and len(
                    lora_set
                    | set([req.lora_path for req in adder.can_run_list])
                    | set([req.lora_path])
                )
                > self.max_loras_per_batch
            ):
                self.running_batch.batch_is_full = True
                break

            if running_bs + len(adder.can_run_list) >= self.max_running_requests:
                self.running_batch.batch_is_full = True
                break

            req.init_next_round_input(
                None if prefix_computed else self.tree_cache,
                self.enable_hierarchical_cache,
            )

            res = adder.add_one_req(
                req, self.chunked_req, self.enable_hierarchical_cache
            )
            if res != AddReqResult.CONTINUE:
                if res == AddReqResult.NO_TOKEN:
                    if self.enable_hierarchical_cache:
                        # Set batch_is_full after making sure there are requests that can be served
                        self.running_batch.batch_is_full = len(
                            adder.can_run_list
                        ) > 0 or (
                            self.running_batch is not None
                            and not self.running_batch.is_empty()
                        )
                    else:
                        self.running_batch.batch_is_full = True
                break

        # Update waiting queue
        can_run_list: List[Req] = adder.can_run_list
        if len(can_run_list) == 0:
            return None
        self.waiting_queue = [
            x for x in self.waiting_queue if x not in set(can_run_list)
        ]

        if self.enable_hierarchical_cache:
            self.tree_cache.read_to_load_cache()

        if adder.new_chunked_req is not None:
            assert self.chunked_req is None
            self.chunked_req = adder.new_chunked_req

        if self.chunked_req:
            self.chunked_req.is_chunked += 1

        # Print stats
        if self.attn_tp_rank == 0:
            self.log_prefill_stats(adder, can_run_list, running_bs)

        # Create a new batch
        new_batch = ScheduleBatch.init_new(
            can_run_list,
            self.req_to_token_pool,
            self.token_to_kv_pool_allocator,
            self.tree_cache,
            self.model_config,
            self.enable_overlap,
            self.spec_algorithm,
            self.server_args.enable_custom_logit_processor,
        )
        new_batch.prepare_for_extend()

        # Mixed-style chunked prefill
        if (
            self.is_mixed_chunk
            and not self.running_batch.is_empty()
            and not (new_batch.return_logprob or self.running_batch.return_logprob)
        ):
            # TODO (lianmin): support return_logprob + mixed chunked prefill
            self.running_batch.filter_batch()
            if not self.running_batch.is_empty():
                self.running_batch.prepare_for_decode()
                new_batch.mix_with_running(self.running_batch)
                new_batch.decoding_reqs = self.running_batch.reqs
            self.running_batch = ScheduleBatch(
                reqs=[], batch_is_full=self.running_batch.batch_is_full
            )
        else:
            new_batch.decoding_reqs = None

        return new_batch

    def update_running_batch(self, batch: ScheduleBatch) -> Optional[ScheduleBatch]:
        """Update the current running decoding batch."""
        initial_bs = batch.batch_size()

        batch.filter_batch()
        if batch.is_empty():
            batch.batch_is_full = False
            return batch

        # Check if decode out of memory
        if not batch.check_decode_mem(self.decode_mem_cache_buf_multiplier) or (
            TEST_RETRACT and batch.batch_size() > 10
        ):
            old_ratio = self.new_token_ratio

            retracted_reqs, new_token_ratio = batch.retract_decode(self.server_args)
            self.new_token_ratio = new_token_ratio

            logger.info(
                "Decode out of memory happened. "
                f"#retracted_reqs: {len(retracted_reqs)}, "
                f"#new_token_ratio: {old_ratio:.4f} -> {self.new_token_ratio:.4f}"
            )
            self._extend_requests_to_queue(retracted_reqs)
        else:
            self.new_token_ratio = max(
                self.new_token_ratio - self.new_token_ratio_decay,
                self.min_new_token_ratio,
            )

        if batch.batch_size() < initial_bs:
            batch.batch_is_full = False

        # Update batch tensors
        batch.prepare_for_decode()
        return batch

    def run_batch(
        self, batch: ScheduleBatch
    ) -> Union[GenerationBatchResult, EmbeddingBatchResult]:
        """Run a batch."""
        self.forward_ct += 1

        # Check profiler
        if (
            self.profiler_target_forward_ct
            and self.profiler_target_forward_ct <= self.forward_ct
        ):
            self.stop_profile()

        # Run forward
        if self.is_generation:
            if self.spec_algorithm.is_none():
                model_worker_batch = batch.get_model_worker_batch()
                logits_output, next_token_ids = self.tp_worker.forward_batch_generation(
                    model_worker_batch
                )
                bid = model_worker_batch.bid
            else:
                (
                    logits_output,
                    next_token_ids,
                    bid,
                    num_accepted_tokens,
                ) = self.draft_worker.forward_batch_speculative_generation(batch)
                self.spec_num_total_accepted_tokens += (
                    num_accepted_tokens + batch.batch_size()
                )
                self.spec_num_total_forward_ct += batch.batch_size()
                self.num_generated_tokens += num_accepted_tokens
            batch.output_ids = next_token_ids

            # These 2 values are needed for processing the output, but the values can be
            # modified by overlap schedule. So we have to copy them here so that
            # we can use the correct values in output processing.
            if batch.return_logprob:
                extend_input_len_per_req = [req.extend_input_len for req in batch.reqs]
                extend_logprob_start_len_per_req = [
                    req.extend_logprob_start_len for req in batch.reqs
                ]
            else:
                extend_input_len_per_req = None
                extend_logprob_start_len_per_req = None

            ret = GenerationBatchResult(
                logits_output=logits_output,
                next_token_ids=next_token_ids,
                extend_input_len_per_req=extend_input_len_per_req,
                extend_logprob_start_len_per_req=extend_logprob_start_len_per_req,
                bid=bid,
            )
        else:  # embedding or reward model
            model_worker_batch = batch.get_model_worker_batch()
            embeddings = self.tp_worker.forward_batch_embedding(model_worker_batch)
            ret = EmbeddingBatchResult(
                embeddings=embeddings, bid=model_worker_batch.bid
            )
        return ret

    def process_batch_result(
        self,
        batch: ScheduleBatch,
        result: Union[GenerationBatchResult, EmbeddingBatchResult],
    ):
        if batch.forward_mode.is_decode():
            self.process_batch_result_decode(batch, result)
        elif batch.forward_mode.is_extend():
            self.process_batch_result_prefill(batch, result)
        elif batch.forward_mode.is_idle():
            if self.enable_overlap:
                self.tp_worker.resolve_batch_result(result.bid)
                if batch.next_batch_sampling_info:
                    batch.next_batch_sampling_info.update_regex_vocab_mask()
                    self.current_stream.synchronize()
                    batch.next_batch_sampling_info.sampling_info_done.set()
        elif batch.forward_mode.is_dummy_first():
            batch.next_batch_sampling_info.update_regex_vocab_mask()
            self.current_stream.synchronize()
            batch.next_batch_sampling_info.sampling_info_done.set()

        if self.return_health_check_ct:
            # Return some signal for the health check.
            # This is used to prevent the health check signal being blocked by long context prefill.
            # However, one minor issue is that this code path does not check the status of detokenizer manager.
            self.return_health_check_ct -= 1
            self.send_to_tokenizer.send_pyobj(HealthCheckOutput())

    def prepare_dp_attn_batch(self, local_batch: ScheduleBatch):
        return self.prepare_dp_attn_batch_raw(
            local_batch,
            tp_size=self.tp_size,
            tp_cpu_group=self.tp_cpu_group,
            get_idle_batch=self.get_idle_batch,
            disable_cuda_graph=self.server_args.disable_cuda_graph,
        )

    @staticmethod
    def prepare_dp_attn_batch_raw(
        local_batch: ScheduleBatch,
        tp_size: int,
        tp_cpu_group,
        get_idle_batch,
        disable_cuda_graph: bool,
    ):
        # Check if other DP workers have running batches
        if local_batch is None:
            num_tokens = 0
            global_num_tokens_for_logprob = 0
        elif local_batch.forward_mode.is_decode():
            num_tokens = local_batch.batch_size()
            if not self.spec_algorithm.is_none() and self.spec_algorithm.is_eagle():
                num_tokens = num_tokens * self.server_args.speculative_num_draft_tokens
            global_num_tokens_for_logprob = num_tokens
        else:
            num_tokens = local_batch.extend_num_tokens
            global_num_tokens_for_logprob = sum(
                [
                    # We should have at least 1 token for sample in every case.
                    max(extend_len - logprob_start_len, 1)
                    for logprob_start_len, extend_len in zip(
                        local_batch.extend_logprob_start_lens, local_batch.extend_lens
                    )
                ]
            )

<<<<<<< HEAD
        local_num_tokens = torch.tensor([num_tokens], dtype=torch.int64)
        global_num_tokens = torch.empty(tp_size, dtype=torch.int64)
        torch.distributed.all_gather_into_tensor(
            global_num_tokens,
            local_num_tokens,
            group=tp_cpu_group,
        )

        # TODO merge these and above
        if local_batch is None:
            local_split_token_index, local_split_seq_index = 0, 0
        else:
            local_split_token_index, local_split_seq_index = (
                local_batch.compute_middle_split_token_and_seq_index()
            )

        # TODO merge these and above
        local_split_token_index = torch.tensor(
            [local_split_token_index], dtype=torch.int64
        )
        global_split_token_index = torch.empty(tp_size, dtype=torch.int64)
        torch.distributed.all_gather_into_tensor(
            global_split_token_index,
            local_split_token_index,
            group=tp_cpu_group,
        )

        # TODO again, merge
        local_split_seq_index = torch.tensor([local_split_seq_index], dtype=torch.int64)
        global_split_seq_index = torch.empty(tp_size, dtype=torch.int64)
        torch.distributed.all_gather_into_tensor(
            global_split_seq_index,
            local_split_seq_index,
            group=tp_cpu_group,
=======
        if local_batch is None or local_batch.forward_mode.is_decode_or_idle():
            can_cuda_graph = 1
        else:
            can_cuda_graph = 0

        if not self.spec_algorithm.is_none():
            # TODO(sang): Support cuda graph when idle batch is there.
            if local_batch is None or local_batch.forward_mode.is_idle():
                can_cuda_graph = 0

        is_extend_in_batch = (
            local_batch.forward_mode.is_extend() if local_batch else False
        )
        local_info = torch.tensor(
            [
                num_tokens,
                can_cuda_graph,
                global_num_tokens_for_logprob,
                is_extend_in_batch,
            ],
            dtype=torch.int64,
        )
        global_info = torch.empty(
            (self.server_args.dp_size, self.attn_tp_size, 4),
            dtype=torch.int64,
        )
        torch.distributed.all_gather_into_tensor(
            global_info.flatten(),
            local_info,
            group=self.tp_cpu_group,
>>>>>>> df7014a8
        )
        global_num_tokens = global_info[:, 0, 0].tolist()
        can_cuda_graph = min(global_info[:, 0, 1].tolist())
        global_num_tokens_for_logprob = global_info[:, 0, 2].tolist()
        is_extend_in_batch = global_info[:, 0, 3].tolist()

<<<<<<< HEAD
        if local_batch is None and global_num_tokens.max().item() > 0:
            local_batch = get_idle_batch()

        if local_batch is not None:
            local_batch.global_num_tokens = global_num_tokens.tolist()
            local_batch.global_split_token_index = global_split_token_index.tolist()
            local_batch.global_split_seq_index = global_split_seq_index.tolist()

            # Check forward mode for cuda graph
            if not disable_cuda_graph:
                forward_mode_state = torch.tensor(
                    (1 if local_batch.forward_mode.is_decode_or_idle() else 0),
                    dtype=torch.int32,
                )
                torch.distributed.all_reduce(
                    forward_mode_state,
                    op=torch.distributed.ReduceOp.MIN,
                    group=tp_cpu_group,
                )
                local_batch.can_run_dp_cuda_graph = forward_mode_state.item() == 1
=======
        if local_batch is None and max(global_num_tokens) > 0:
            local_batch = self.get_idle_batch()

        if local_batch is not None:
            local_batch.global_num_tokens = global_num_tokens
            local_batch.global_num_tokens_for_logprob = global_num_tokens_for_logprob

            # Check forward mode for cuda graph
            if not self.server_args.disable_cuda_graph:
                local_batch.can_run_dp_cuda_graph = can_cuda_graph
>>>>>>> df7014a8

        return local_batch, any(is_extend_in_batch)

    def get_idle_batch(self):
        idle_batch = ScheduleBatch.init_new(
            [],
            self.req_to_token_pool,
            self.token_to_kv_pool_allocator,
            self.tree_cache,
            self.model_config,
            self.enable_overlap,
            self.spec_algorithm,
            self.server_args.enable_custom_logit_processor,
        )
        idle_batch.prepare_for_idle()
        return idle_batch

    def move_ready_grammar_requests(self):
        """Move requests whose grammar objects are ready from grammar_queue to waiting_queue."""
        num_ready_reqs = 0
        for req in self.grammar_queue:
            try:
                req.grammar = req.grammar.result(timeout=0.05)
                num_ready_reqs += 1
            except futures._base.TimeoutError:
                break

        if self.server_args.enable_dp_attention:
            tp_size = self.attn_tp_size
            tp_group = self.attn_tp_cpu_group
        else:
            tp_size = self.tp_size
            tp_group = self.tp_cpu_group

        if tp_size > 1:
            # Sync across TP ranks to make sure they have the same number of ready requests
            tensor = torch.tensor(num_ready_reqs, dtype=torch.int32)
            torch.distributed.all_reduce(
                tensor, op=torch.distributed.ReduceOp.MAX, group=tp_group
            )
            num_ready_reqs_max = tensor.item()
            for i in range(num_ready_reqs, num_ready_reqs_max):
                self.grammar_queue[i].grammar = self.grammar_queue[i].grammar.result()
            num_ready_reqs = num_ready_reqs_max

        self._extend_requests_to_queue(self.grammar_queue[:num_ready_reqs])
        self.grammar_queue = self.grammar_queue[num_ready_reqs:]

    def watchdog_thread(self):
        """A watch dog thread that will try to kill the server itself if one forward batch takes too long."""
        self.watchdog_last_forward_ct = 0
        self.watchdog_last_time = time.time()

        while True:
            current = time.time()
            if self.cur_batch is not None:
                if self.watchdog_last_forward_ct == self.forward_ct:
                    if current > self.watchdog_last_time + self.watchdog_timeout:
                        logger.error(f"Watchdog timeout ({self.watchdog_timeout=})")
                        break
                else:
                    self.watchdog_last_forward_ct = self.forward_ct
                    self.watchdog_last_time = current
            time.sleep(self.watchdog_timeout // 2)

        # Print batch size and memory pool info to check whether there are de-sync issues.
        logger.error(
            f"{self.cur_batch.batch_size()=}, "
            f"{self.cur_batch.reqs=}, "
            f"{self.token_to_kv_pool_allocator.available_size()=}, "
            f"{self.tree_cache.evictable_size()=}, "
        )
        # Wait for some time so that the parent process can print the error.
        pyspy_dump_schedulers()
        print(file=sys.stderr, flush=True)
        print(file=sys.stdout, flush=True)
        time.sleep(5)
        self.parent_process.send_signal(signal.SIGQUIT)

    def flush_cache_wrapped(self, recv_req: FlushCacheReq):
        self.flush_cache()

    def flush_cache(self):
        """Flush the memory pool and cache."""
        if len(self.waiting_queue) == 0 and self.running_batch.is_empty():
            self.cur_batch = None
            self.last_batch = None
            self.tree_cache.reset()
            if self.grammar_backend:
                self.grammar_backend.reset()
            self.req_to_token_pool.clear()
            self.token_to_kv_pool_allocator.clear()

            if not self.spec_algorithm.is_none():
                self.draft_worker.model_runner.req_to_token_pool.clear()
                self.draft_worker.model_runner.token_to_kv_pool_allocator.clear()

            self.num_generated_tokens = 0
            self.forward_ct_decode = 0
            self.spec_num_total_accepted_tokens = 0
            self.spec_num_total_forward_ct = 0
            self.cum_spec_accept_length = 0
            self.cum_spec_accept_count = 0
            torch.cuda.empty_cache()
            logger.info("Cache flushed successfully!")
            if_success = True
        else:
            logging.warning(
                f"Cache not flushed because there are pending requests. "
                f"#queue-req: {len(self.waiting_queue)}, "
                f"#running-req: {len(self.running_batch.reqs)}"
            )
            if_success = False
        return if_success

    def get_internal_state(self, recv_req: GetInternalStateReq):
        ret = dict(global_server_args_dict)
        ret["last_gen_throughput"] = self.last_gen_throughput
        if not self.spec_algorithm.is_none() and self.cum_spec_accept_count > 0:
            ret["avg_spec_accept_length"] = (
                self.cum_spec_accept_length / self.cum_spec_accept_count
            )

        if RECORD_STEP_TIME:
            ret["step_time_dict"] = self.step_time_dict
        return GetInternalStateReqOutput(
            internal_state=ret,
        )

    def set_internal_state(self, recv_req: SetInternalStateReq):
        server_args_dict = recv_req.server_args
        args_allow_update = set(
            [
                "speculative_accept_threshold_single",
                "speculative_accept_threshold_acc",
            ]
        )
        if_success = True
        for k, v in server_args_dict.items():
            if k not in args_allow_update:
                logging.warning(f"Updating {k} is not supported.")
                if_success = False
                break
        if if_success:
            if not self.spec_algorithm.is_none() and self.cum_spec_accept_count > 0:
                avg_spec_accept_length = (
                    self.cum_spec_accept_length / self.cum_spec_accept_count
                )
                logger.info(f"{avg_spec_accept_length=}")
            self.cum_spec_accept_length = self.cum_spec_accept_count = 0
            for k, v in server_args_dict.items():
                global_server_args_dict[k] = v
            logger.info(f"Global server args updated! " f"{global_server_args_dict=}")
        return SetInternalStateReqOutput(
            updated=True,
            server_args=global_server_args_dict,
        )

    def handle_rpc_request(self, recv_req: RpcReqInput):
        # Handle RPC requests
        logger.info(
            f"handle_rpc_request: {recv_req.method}, param: {recv_req.parameters}"
        )

        success = True
        exec = None
        try:
            func = getattr(self, recv_req.method)
            func(recv_req.parameters)
        except Exception as e:
            success = False
            exec = e
            logger.error(f"Failed to call rpc {recv_req.method}: {str(e)}")

        barrier()
        return RpcReqOutput(success, "" if not exec else str(exec))

    def save_remote_model(self, params):
        url = params["url"]

        if isinstance(self.tp_worker, TpModelWorkerClient):
            worker = self.tp_worker.worker
        else:
            worker = self.tp_worker

        worker.model_runner.save_remote_model(url)

    def save_sharded_model(self, params):
        if isinstance(self.tp_worker, TpModelWorkerClient):
            worker = self.tp_worker.worker
        else:
            worker = self.tp_worker

        worker.model_runner.save_sharded_model(
            path=params["path"],
            pattern=params["pattern"],
            max_size=params["max_size"],
        )

    def abort_request(self, recv_req: AbortReq):
        # Delete requests in the waiting queue
        to_del = []
        for i, req in enumerate(self.waiting_queue):
            if req.rid.startswith(recv_req.rid):
                to_del.append(i)
                break

        # Sort in reverse order to avoid index issues when deleting
        for i in sorted(to_del, reverse=True):
            req = self.waiting_queue.pop(i)
            logger.debug(f"Abort queued request. {req.rid=}")
            return

        # Delete requests in the running batch
        for req in self.running_batch.reqs:
            if req.rid.startswith(recv_req.rid) and not req.finished():
                logger.debug(f"Abort running request. {req.rid=}")
                req.to_abort = True
                return

    def _pause_engine(self) -> Tuple[List[Req], int]:
        raise NotImplementedError()

    def update_weights_from_disk(self, recv_req: UpdateWeightFromDiskReqInput):
        """In-place update of the weights from disk."""
        success, message = self.tp_worker.update_weights_from_disk(recv_req)
        if success:
            flash_cache_success = self.flush_cache()
            assert flash_cache_success, "Cache flush failed after updating weights"
        else:
            logger.error(message)
        return UpdateWeightFromDiskReqOutput(success, message, 0)

    def init_weights_update_group(self, recv_req: InitWeightsUpdateGroupReqInput):
        """Initialize the online model parameter update group."""
        success, message = self.tp_worker.init_weights_update_group(recv_req)
        return InitWeightsUpdateGroupReqOutput(success, message)

    def update_weights_from_distributed(
        self,
        recv_req: UpdateWeightsFromDistributedReqInput,
    ) -> Tuple[bool, str]:
        """Update the online model parameter."""
        success, message = self.tp_worker.update_weights_from_distributed(recv_req)
        if success:
            flash_cache_success = self.flush_cache()
            assert flash_cache_success, "Cache flush failed after updating weights"
        else:
            logger.error(message)
        return UpdateWeightsFromDistributedReqOutput(success, message)

    def update_weights_from_tensor(self, recv_req: UpdateWeightsFromTensorReqInput):
        """Update the online model parameter from tensors."""
        success, message = self.tp_worker.update_weights_from_tensor(recv_req)
        # TODO extract common code b/t update_weights_from_distributed and update_weights_from_tensor later
        if success:
            if recv_req.flush_cache:
                flash_cache_success = self.flush_cache()
                assert flash_cache_success, "Cache flush failed after updating weights"
        else:
            logger.error(message)
        return UpdateWeightsFromTensorReqOutput(success, message)

    def get_weights_by_name(self, recv_req: GetWeightsByNameReqInput):
        parameter = self.tp_worker.get_weights_by_name(recv_req)
        return GetWeightsByNameReqOutput(parameter)

    def release_memory_occupation(self, recv_req: ReleaseMemoryOccupationReqInput):
        self.stashed_model_static_state = _export_static_state(
            self.tp_worker.worker.model_runner.model
        )
        self.memory_saver_adapter.pause()
        self.flush_cache()
        return ReleaseMemoryOccupationReqOutput()

    def resume_memory_occupation(self, recv_req: ResumeMemoryOccupationReqInput):
        self.memory_saver_adapter.resume()
        _import_static_state(
            self.tp_worker.worker.model_runner.model, self.stashed_model_static_state
        )
        del self.stashed_model_static_state
        return ResumeMemoryOccupationReqOutput()

    def profile(self, recv_req: ProfileReq):
        if recv_req.type == ProfileReqType.START_PROFILE:
            return self.start_profile(
                recv_req.output_dir, recv_req.num_steps, recv_req.activities
            )
        else:
            return self.stop_profile()

    def start_profile(
        self,
        output_dir: Optional[str],
        num_steps: Optional[int],
        activities: Optional[List[str]],
    ) -> None:
        if self.torch_profiler_activities:
            return ProfileReqOutput(
                success=False,
                message="Profiling is already in progress. Call /stop_profile first.",
            )

        if output_dir is None:
            output_dir = os.getenv("SGLANG_TORCH_PROFILER_DIR", "/tmp")
        if activities is None:
            activities = ["CPU", "GPU"]

        self.torch_profiler_output_dir = output_dir
        self.torch_profiler_activities = activities
        logger.info(
            "Profiling starts. Traces will be saved to: %s",
            self.torch_profiler_output_dir,
        )

        activity_map = {
            "CPU": torch.profiler.ProfilerActivity.CPU,
            "GPU": torch.profiler.ProfilerActivity.CUDA,
        }
        torchprof_activities = [
            activity_map[a] for a in activities if a in activity_map
        ]

        if torchprof_activities:
            self.torch_profiler = torch.profiler.profile(
                activities=torchprof_activities,
                with_stack=True,
            )
            self.torch_profiler.start()

        if "MEM" in activities:
            torch.cuda.memory._record_memory_history(max_entries=100000)

        if num_steps:
            self.profiler_target_forward_ct = self.forward_ct + num_steps
            # The caller will be notified when reaching profiler_target_forward_ct
        else:
            self.profiler_target_forward_ct = None
            return ProfileReqOutput(success=True, message="Succeeded")

    def stop_profile(self) -> None:
        if self.torch_profiler_activities is None:
            return

        logger.info("Stop profiling...")
        if self.torch_profiler is not None:
            self.torch_profiler.stop()
            self.torch_profiler.export_chrome_trace(
                os.path.join(
                    self.torch_profiler_output_dir,
                    str(time.time()) + f"-TP-{self.tp_rank}" + ".trace.json.gz",
                )
            )

        if "MEM" in self.torch_profiler_activities:
            memory_profile_path = os.path.join(
                self.torch_profiler_trace_dir,
                str(time.time()) + f"-TP-{self.tp_rank}-memory" + ".pickle",
            )
            torch.cuda.memory._dump_snapshot(memory_profile_path)
            torch.cuda.memory._record_memory_history(enabled=None)

        logger.info(
            "Profiling done. Traces are saved to: %s",
            self.torch_profiler_output_dir,
        )
        self.torch_profiler = None
        self.torch_profiler_output_dir = None
        self.torch_profiler_activities = None

        if self.profiler_target_forward_ct:
            self.send_to_tokenizer.send_pyobj(
                ProfileReqOutput(success=True, message="Succeeded.")
            )

    def open_session(self, recv_req: OpenSessionReqInput):
        # handle error
        session_id = recv_req.session_id
        if session_id in self.sessions:
            logger.warning(f"session id {session_id} already exist, cannot open.")
            return OpenSessionReqOutput(session_id, False)
        elif session_id is None:
            logger.warning("session id is None, cannot open.")
            return OpenSessionReqOutput(session_id, False)
        else:
            self.sessions[session_id] = Session(
                recv_req.capacity_of_str_len, session_id
            )
            return OpenSessionReqOutput(session_id, True)

    def close_session(self, recv_req: CloseSessionReqInput):
        # handle error
        session_id = recv_req.session_id
        if session_id not in self.sessions:
            logger.warning(f"session id {session_id} does not exist, cannot delete.")
        else:
            del self.sessions[session_id]


def is_health_check_generate_req(recv_req):
    return getattr(recv_req, "rid", "").startswith("HEALTH_CHECK")


def _export_static_state(model):
    return dict(
        buffers=[
            (name, buffer.detach().clone()) for name, buffer in model.named_buffers()
        ]
    )


def _import_static_state(model, static_params):
    self_named_buffers = dict(model.named_buffers())
    for name, tensor in static_params["buffers"]:
        self_named_buffers[name][...] = tensor


def run_scheduler_process(
    server_args: ServerArgs,
    port_args: PortArgs,
    gpu_id: int,
    tp_rank: int,
    dp_rank: Optional[int],
    pipe_writer,
):

    # Generate the prefix
    if dp_rank is None:
        prefix = f" TP{tp_rank}"
    else:
        prefix = f" DP{dp_rank} TP{tp_rank}"

    # Config the process
    kill_itself_when_parent_died()
    setproctitle.setproctitle(f"sglang::scheduler{prefix.replace(' ', '_')}")
    faulthandler.enable()
    parent_process = psutil.Process().parent()

    # [For Router] if env var "SGLANG_DP_RANK" exist, set dp_rank to the value of the env var
    if dp_rank is None and "SGLANG_DP_RANK" in os.environ:
        dp_rank = int(os.environ["SGLANG_DP_RANK"])

    # Configure the logger
    configure_logger(server_args, prefix=prefix)
    suppress_other_loggers()

    # Set cpu affinity to this gpu process
    if get_bool_env_var("SGLANG_SET_CPU_AFFINITY"):
        set_gpu_proc_affinity(server_args.tp_size, server_args.nnodes, gpu_id)

    # Create a scheduler and run the event loop
    try:
        scheduler = Scheduler(server_args, port_args, gpu_id, tp_rank, dp_rank)
        pipe_writer.send(
            {
                "status": "ready",
                "max_total_num_tokens": scheduler.max_total_num_tokens,
                "max_req_input_len": scheduler.max_req_input_len,
            }
        )
        if scheduler.enable_overlap:
            scheduler.event_loop_overlap()
        else:
            scheduler.event_loop_normal()
    except Exception:
        traceback = get_exception_traceback()
        logger.error(f"Scheduler hit an exception: {traceback}")
        parent_process.send_signal(signal.SIGQUIT)<|MERGE_RESOLUTION|>--- conflicted
+++ resolved
@@ -1287,22 +1287,6 @@
             self.send_to_tokenizer.send_pyobj(HealthCheckOutput())
 
     def prepare_dp_attn_batch(self, local_batch: ScheduleBatch):
-        return self.prepare_dp_attn_batch_raw(
-            local_batch,
-            tp_size=self.tp_size,
-            tp_cpu_group=self.tp_cpu_group,
-            get_idle_batch=self.get_idle_batch,
-            disable_cuda_graph=self.server_args.disable_cuda_graph,
-        )
-
-    @staticmethod
-    def prepare_dp_attn_batch_raw(
-        local_batch: ScheduleBatch,
-        tp_size: int,
-        tp_cpu_group,
-        get_idle_batch,
-        disable_cuda_graph: bool,
-    ):
         # Check if other DP workers have running batches
         if local_batch is None:
             num_tokens = 0
@@ -1324,42 +1308,6 @@
                 ]
             )
 
-<<<<<<< HEAD
-        local_num_tokens = torch.tensor([num_tokens], dtype=torch.int64)
-        global_num_tokens = torch.empty(tp_size, dtype=torch.int64)
-        torch.distributed.all_gather_into_tensor(
-            global_num_tokens,
-            local_num_tokens,
-            group=tp_cpu_group,
-        )
-
-        # TODO merge these and above
-        if local_batch is None:
-            local_split_token_index, local_split_seq_index = 0, 0
-        else:
-            local_split_token_index, local_split_seq_index = (
-                local_batch.compute_middle_split_token_and_seq_index()
-            )
-
-        # TODO merge these and above
-        local_split_token_index = torch.tensor(
-            [local_split_token_index], dtype=torch.int64
-        )
-        global_split_token_index = torch.empty(tp_size, dtype=torch.int64)
-        torch.distributed.all_gather_into_tensor(
-            global_split_token_index,
-            local_split_token_index,
-            group=tp_cpu_group,
-        )
-
-        # TODO again, merge
-        local_split_seq_index = torch.tensor([local_split_seq_index], dtype=torch.int64)
-        global_split_seq_index = torch.empty(tp_size, dtype=torch.int64)
-        torch.distributed.all_gather_into_tensor(
-            global_split_seq_index,
-            local_split_seq_index,
-            group=tp_cpu_group,
-=======
         if local_batch is None or local_batch.forward_mode.is_decode_or_idle():
             can_cuda_graph = 1
         else:
@@ -1390,35 +1338,12 @@
             global_info.flatten(),
             local_info,
             group=self.tp_cpu_group,
->>>>>>> df7014a8
         )
         global_num_tokens = global_info[:, 0, 0].tolist()
         can_cuda_graph = min(global_info[:, 0, 1].tolist())
         global_num_tokens_for_logprob = global_info[:, 0, 2].tolist()
         is_extend_in_batch = global_info[:, 0, 3].tolist()
 
-<<<<<<< HEAD
-        if local_batch is None and global_num_tokens.max().item() > 0:
-            local_batch = get_idle_batch()
-
-        if local_batch is not None:
-            local_batch.global_num_tokens = global_num_tokens.tolist()
-            local_batch.global_split_token_index = global_split_token_index.tolist()
-            local_batch.global_split_seq_index = global_split_seq_index.tolist()
-
-            # Check forward mode for cuda graph
-            if not disable_cuda_graph:
-                forward_mode_state = torch.tensor(
-                    (1 if local_batch.forward_mode.is_decode_or_idle() else 0),
-                    dtype=torch.int32,
-                )
-                torch.distributed.all_reduce(
-                    forward_mode_state,
-                    op=torch.distributed.ReduceOp.MIN,
-                    group=tp_cpu_group,
-                )
-                local_batch.can_run_dp_cuda_graph = forward_mode_state.item() == 1
-=======
         if local_batch is None and max(global_num_tokens) > 0:
             local_batch = self.get_idle_batch()
 
@@ -1429,7 +1354,6 @@
             # Check forward mode for cuda graph
             if not self.server_args.disable_cuda_graph:
                 local_batch.can_run_dp_cuda_graph = can_cuda_graph
->>>>>>> df7014a8
 
         return local_batch, any(is_extend_in_batch)
 
