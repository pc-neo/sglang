--- conflicted
+++ resolved
@@ -232,14 +232,11 @@
             num_expert_group=self.num_expert_group,
             correction_bias=self.correction_bias,
             custom_routing_function=self.custom_routing_function,
-<<<<<<< HEAD
+            routed_scaling_factor=self.routed_scaling_factor,
             expert_location_dispatch_info=ExpertLocationDispatchInfo.init_new(
                 ep_rank=self.tp_rank,
                 layer_id=self.layer_id,
             ),
-=======
-            routed_scaling_factor=self.routed_scaling_factor,
->>>>>>> c555d794
         )
 
         reorder_topk_ids, src2dst, seg_indptr = run_moe_ep_preproess(
